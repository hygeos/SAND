[project]
name = "sand"
version = "1.0.5"
description = "SAND - Satellite Acquisition Normative Downloader"
authors = [{name = "HYGEOS team"}]
requires-python = ">=3.10"
readme = "README.md"
dependencies = [
    "numpy", 
    "requests", 
    "eumdac", 
    "shapely", 
    'pillow', 
<<<<<<< HEAD
    "pandas"]
=======
    "pandas", 
]
>>>>>>> 6b4b14f0

[project.optional-dependencies]
git = [
    "core @ git+https://github.com/hygeos/core.git"
]

[tool.pixi.project]
channels = ["conda-forge"]
platforms = ["linux-64"]

[tool.pixi.environments]
default = { features = ["hyp", "sys"], solve-group = "default" }

[tool.pixi.tasks]
tests = "pytest tests"
dl = "python3 scripts/try_dl.py"
check_product = "python3 scripts/eval_product_dl.py"

[tool.pixi.pypi-dependencies]
<<<<<<< HEAD
sand = { path = ".", editable = true, extras = ["git"] }
=======
sand = { path = ".", editable = true, extras= ['git'] }
>>>>>>> 6b4b14f0

[tool.pixi.dependencies]
numpy = "*"
eumdac = "*"
shapely = "*"
pytest = "*"
pytest-html = "*"
pytest-xdist = "*"
ipykernel = "*"
pillow = "*"
matplotlib = "*"
ipywidgets = "*"

[tool.pixi.feature.hyp.dependencies]
[tool.pixi.feature.sys.dependencies]
sphinx = "*"
sphinx_rtd_theme = "*"

[build-system]
requires = ["poetry-core>=1.0.0"]
build-backend = "poetry.core.masonry.api"<|MERGE_RESOLUTION|>--- conflicted
+++ resolved
@@ -11,12 +11,7 @@
     "eumdac", 
     "shapely", 
     'pillow', 
-<<<<<<< HEAD
     "pandas"]
-=======
-    "pandas", 
-]
->>>>>>> 6b4b14f0
 
 [project.optional-dependencies]
 git = [
@@ -36,11 +31,7 @@
 check_product = "python3 scripts/eval_product_dl.py"
 
 [tool.pixi.pypi-dependencies]
-<<<<<<< HEAD
 sand = { path = ".", editable = true, extras = ["git"] }
-=======
-sand = { path = ".", editable = true, extras= ['git'] }
->>>>>>> 6b4b14f0
 
 [tool.pixi.dependencies]
 numpy = "*"
